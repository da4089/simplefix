--- conflicted
+++ resolved
@@ -5,11 +5,7 @@
     runs-on: ubuntu-latest
     strategy:
       matrix:
-<<<<<<< HEAD
-        python-version: ['3.6', '3.7', '3.8', '3.9', '3.10', '3.11']
-=======
-        python-version: ['3.7', '3.8', '3.9', '3.10']
->>>>>>> 754020f1
+        python-version: ['3.7', '3.8', '3.9', '3.10', '3.11'']
     steps:
       - uses: actions/checkout@v3
       - name: Setup Python ${{ matrix.python-version }}
